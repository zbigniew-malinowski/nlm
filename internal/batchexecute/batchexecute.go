--- conflicted
+++ resolved
@@ -296,22 +296,12 @@
 		// First try to parse as regular JSON
 		var rpcBatch [][]interface{}
 		if err := json.Unmarshal(chunk, &rpcBatch); err != nil {
-<<<<<<< HEAD
+
 			// Some responses send the chunk as a quoted JSON string.
 			// Attempt to decode the chunk as a string and then
 			// unmarshal the contained JSON.
 			var chunkStr string
 			if err := json.Unmarshal(chunk, &chunkStr); err != nil {
-=======
-			// If that fails, try unescaping the JSON string first.
-			// The chunk already contains the surrounding quotes, so we
-			// need to pass it directly to strconv.Unquote without
-			// adding extra quotes. Adding additional quotes results in
-			// invalid syntax errors when the chunk itself begins with
-			// a quote character.
-			unescaped, err := strconv.Unquote(string(chunk))
-			if err != nil {
->>>>>>> d3c21b04
 				if debug {
 					fmt.Printf("Failed to parse chunk: %v\n", err)
 				}
@@ -352,16 +342,10 @@
 					// Try to parse the data string
 					var data interface{}
 					if err := json.Unmarshal([]byte(dataStr), &data); err != nil {
-<<<<<<< HEAD
+
 						var unescaped string
 						if err := json.Unmarshal([]byte(dataStr), &unescaped); err != nil {
-=======
-						// If direct parsing fails, try unescaping first. The
-						// string already includes quotes, so avoid wrapping it
-						// again when calling strconv.Unquote.
-						unescaped, err := strconv.Unquote(dataStr)
-						if err != nil {
->>>>>>> d3c21b04
+
 							if debug {
 								fmt.Printf("Failed to unescape data: %v\n", err)
 							}
